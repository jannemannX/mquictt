#[derive(Debug, thiserror::Error)]
pub enum Error {
    #[error("Io Error : {0}")]
    Io(#[from] std::io::Error),
    #[error("Endpoint Error : {0}")]
    Endpoint(#[from] quinn::EndpointError),
    #[error("Server Connect Error : {0}")]
    Connection(#[from] quinn::ConnectionError),
    #[error("Client Connect Error : {0}")]
    Connect(#[from] quinn::ConnectError),
    #[error("Write Error : {0}")]
    Write(#[from] quinn::WriteError),
    #[error("Read Error : {0}")]
    Read(#[from] quinn::ReadError),
    #[error("Connection broken")]
    ConnectionBroken,
    #[error("MQTT Error : {0}")]
    MQTT(mqttbytes::Error),
<<<<<<< HEAD
    #[error("Rustls Error : {0}")]
    Rustls(#[from] rustls::TLSError),
    #[error("Tls Error")]
    Tls,
=======
    #[error("Sub Request Tx Error : {0}")]
    PubDataTx(#[from] flume::SendError<bytes::Bytes>),
    #[error("Pub Data Recv Error : {0}")]
    PubDataRx(#[from] flume::RecvError),
    #[error("Sub Request Tx Error : {0}")]
    SubReqTx(#[from] flume::SendError<flume::Sender<bytes::Bytes>>),
    #[error("Sub Request Tx Error : {0}")]
    SubReqRx(flume::RecvError),
>>>>>>> e9e5d43b
}<|MERGE_RESOLUTION|>--- conflicted
+++ resolved
@@ -16,12 +16,10 @@
     ConnectionBroken,
     #[error("MQTT Error : {0}")]
     MQTT(mqttbytes::Error),
-<<<<<<< HEAD
     #[error("Rustls Error : {0}")]
     Rustls(#[from] rustls::TLSError),
     #[error("Tls Error")]
     Tls,
-=======
     #[error("Sub Request Tx Error : {0}")]
     PubDataTx(#[from] flume::SendError<bytes::Bytes>),
     #[error("Pub Data Recv Error : {0}")]
@@ -30,5 +28,4 @@
     SubReqTx(#[from] flume::SendError<flume::Sender<bytes::Bytes>>),
     #[error("Sub Request Tx Error : {0}")]
     SubReqRx(flume::RecvError),
->>>>>>> e9e5d43b
 }